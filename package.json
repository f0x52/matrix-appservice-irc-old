--- conflicted
+++ resolved
@@ -1,10 +1,6 @@
 {
   "name": "matrix-appservice-irc",
-<<<<<<< HEAD
-  "version": "0.15.1",
-=======
   "version": "0.15.2",
->>>>>>> 6c62a3a8
   "description": "An IRC Bridge for Matrix",
   "main": "app.js",
   "bin": "./bin/matrix-appservice-irc",
