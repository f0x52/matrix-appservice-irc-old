--- conflicted
+++ resolved
@@ -4,12 +4,7 @@
 import { IrcUser } from "../models/IrcUser";
 import { MatrixAction, MatrixMessageEvent } from "../models/MatrixAction";
 import { IrcRoom } from "../models/IrcRoom";
-<<<<<<< HEAD
-import logging from "../logging";
 import { BridgedClient, BridgedClientStatus } from "../irc/BridgedClient";
-=======
-import { BridgedClient } from "../irc/BridgedClient";
->>>>>>> db1ffc81
 import { IrcServer } from "../irc/IrcServer";
 import { IrcAction } from "../models/IrcAction";
 import { toIrcLowerCase } from "../irc/formatting";
