import Bluebird from "bluebird";
import extend from "extend";
import * as promiseutil from "../promiseutil";
import { IrcHandler } from "./IrcHandler";
import { MatrixHandler } from "./MatrixHandler";
import { MemberListSyncer } from "./MemberListSyncer";
import { IrcServer } from "../irc/IrcServer";
import { ClientPool } from "../irc/ClientPool";
import { BridgedClient } from "../irc/BridgedClient";
import { IrcUser } from "../models/IrcUser";
import { IrcRoom } from "../models/IrcRoom";
import { BridgeRequest, BridgeRequestErr } from "../models/BridgeRequest";
import stats from "../config/stats";
import { NeDBDataStore } from "../datastore/NedbDataStore";
import { PgDataStore } from "../datastore/postgres/PgDataStore";
import { getLogger } from "../logging";
import { DebugApi } from "../DebugApi";
import { MatrixActivityTracker } from "matrix-lastactive";
import Provisioner from "../provisioning/Provisioner.js";
import { PublicitySyncer } from "./PublicitySyncer";
import { Histogram } from "prom-client";
import { AppServiceRegistration } from "matrix-appservice";

import {
    Bridge,
    MatrixUser,
    MatrixRoom,
    Logging,
    Entry,
    Request,
    PrometheusMetrics,
} from "matrix-appservice-bridge";
import { IrcAction } from "../models/IrcAction";
import { DataStore } from "../datastore/DataStore";
import { MatrixAction } from "../models/MatrixAction";
import { BridgeConfig } from "../config/BridgeConfig";


const log = getLogger("IrcBridge");
const DEFAULT_PORT = 8090;
const DELAY_TIME_MS = 10 * 1000;
const DELAY_FETCH_ROOM_LIST_MS = 3 * 1000;
const DEAD_TIME_MS = 5 * 60 * 1000;

/* eslint-disable @typescript-eslint/no-explicit-any */
type Provisioner = any;
/* eslint-enable @typescript-eslint/no-explicit-any */


export class IrcBridge {
    public static readonly DEFAULT_LOCALPART = "appservice-irc";
    public onAliasQueried: (() => void)|null = null;
    public readonly matrixHandler: MatrixHandler;
    public readonly ircHandler: IrcHandler;
    public readonly publicitySyncer: PublicitySyncer;
    private clientPool!: ClientPool; // This gets defined in run
    private ircServers: IrcServer[] = [];
    private memberListSyncers: {[domain: string]: MemberListSyncer} = {};
    private joinedRoomList: string[] = [];
    private activityTracker: MatrixActivityTracker|null = null;
    private dataStore!: DataStore;
    private startedUp = false;
    private debugApi: DebugApi|null = null;
    private provisioner: Provisioner|null = null;
    private bridge: Bridge;
    private timers: {
        matrix_request_seconds: Histogram;
        remote_request_seconds: Histogram;
    }|null = null;
    constructor(public readonly config: BridgeConfig, private registration: AppServiceRegistration) {
        // TODO: Don't log this to stdout
        Logging.configure({console: config.ircService.logging.level});
        if (config.ircService.debugApi && config.ircService.debugApi.enabled) {
            this.activityTracker = new MatrixActivityTracker({
                homeserverUrl: this.config.homeserver.url,
                accessToken: registration.getAppServiceToken() as string,
                usePresence: this.config.homeserver.enablePresence,
                serverName: this.config.homeserver.domain,
                logger: getLogger("MxActivityTracker"),
                defaultOnline: true,
            });
        }
        // Dependency graph
        this.matrixHandler = new MatrixHandler(this, this.config.matrixHandler);
        this.ircHandler = new IrcHandler(this, this.config.ircHandler);
        if (!this.config.database && this.config.ircService.databaseUri) {
            log.warn("ircService.databaseUri is a deprecated config option." +
                     "Please use the database configuration block");
            this.config.database = {
                engine: "nedb",
                connectionString: this.config.ircService.databaseUri,
            }
        }
        let roomLinkValidation = undefined;
        const provisioning = config.ircService.provisioning;
        if (provisioning && provisioning.enabled &&
            typeof (provisioning.ruleFile) === "string") {
            roomLinkValidation = {
                ruleFile: provisioning.ruleFile,
                triggerEndpoint: provisioning.enableReload
            };
        }

        let bridgeStoreConfig = {};

        if (this.config.database.engine === "nedb") {
            const dirPath = this.config.database.connectionString.substring("nedb://".length);
            bridgeStoreConfig = {
                roomStore: `${dirPath}/rooms.db`,
                userStore: `${dirPath}/users.db`,
            };
        }

        this.bridge = new Bridge({
            registration: this.registration,
            homeserverUrl: this.config.homeserver.url,
            domain: this.config.homeserver.domain,
            controller: {
                onEvent: this.onEvent.bind(this),
                onUserQuery: this.onUserQuery.bind(this),
                onAliasQuery: this.onAliasQuery.bind(this),
                onAliasQueried: this.onAliasQueried ?
                    this.onAliasQueried.bind(this) : null,
                onLog: this.onLog.bind(this),

                thirdPartyLookup: {
                    protocols: ["irc"],
                    getProtocol: this.getThirdPartyProtocol.bind(this),
                    getLocation: this.getThirdPartyLocation.bind(this),
                    getUser: this.getThirdPartyUser.bind(this),
                },
            },
            ...bridgeStoreConfig,
            disableContext: true,
            suppressEcho: false, // we use our own dupe suppress for now
            logRequestOutcome: false, // we use our own which has better logging
            queue: {
                type: "none",
                perRequest: false
            },
            intentOptions: {
                clients: {
                    dontCheckPowerLevel: true,
                    enablePresence: this.config.homeserver.enablePresence,
                },
                bot: {
                    dontCheckPowerLevel: true,
                    enablePresence: this.config.homeserver.enablePresence,
                }
            },
            // See note below for ESCAPE_DEFAULT
            escapeUserIds: false,
            roomLinkValidation,
            roomUpgradeOpts: {
                consumeEvent: true,
                // We want to handle this in _onRoomUpgrade
                migrateGhosts: false,
                onRoomMigrated: this.onRoomUpgrade.bind(this),
                migrateEntry: this.roomUpgradeMigrateEntry.bind(this),
            }
        });

        // By default the bridge will escape mxids, but the irc bridge isn't ready for this yet.
        MatrixUser.ESCAPE_DEFAULT = false;

        if (this.config.ircService.metrics && this.config.ircService.metrics.enabled) {
            this.initialiseMetrics();
        }
        this.publicitySyncer = new PublicitySyncer(this);
    }

    private initialiseMetrics() {
        const zeroAge = new PrometheusMetrics.AgeCounters();

        const metrics = this.bridge.getPrometheusMetrics();

        this.bridge.registerBridgeGauges(() => {
            const remoteUsersByAge = new PrometheusMetrics.AgeCounters(
                this.config.ircService.metrics.remoteUserAgeBuckets || ["1h", "1d", "1w"]
            );

            this.ircServers.forEach((server) => {
                this.clientPool.updateActiveConnectionMetrics(server.domain, remoteUsersByAge);
            });

            return {
                // TODO(paul): actually fill these in
                matrixRoomConfigs: 0,
                remoteRoomConfigs: 0,

                remoteGhosts: this.clientPool.countTotalConnections(),
                // matrixGhosts is provided automatically by the bridge

                // TODO(paul) IRC bridge doesn't maintain mtimes at the moment.
                //   Should probably make these metrics optional to most
                //   exporters
                matrixRoomsByAge: zeroAge,
                remoteRoomsByAge: zeroAge,

                matrixUsersByAge: zeroAge,
                remoteUsersByAge,
            };
        });

        this.timers = {
            matrix_request_seconds: metrics.addTimer({
                name: "matrix_request_seconds",
                help: "Histogram of processing durations of received Matrix messages",
                labels: ["outcome"],
            }),
            remote_request_seconds: metrics.addTimer({
                name: "remote_request_seconds",
                help: "Histogram of processing durations of received remote messages",
                labels: ["outcome"],
            })
        };

        // Custom IRC metrics
        const reconnQueue = metrics.addGauge({
            name: "clientpool_reconnect_queue",
            help: "Number of disconnected irc connections waiting to reconnect.",
            labels: ["server"]
        });

        const memberListLeaveQueue = metrics.addGauge({
            name: "user_leave_queue",
            help: "Number of leave requests queued up for virtual users on the bridge.",
            labels: ["server"]
        });

        const memberListJoinQueue = metrics.addGauge({
            name: "user_join_queue",
            help: "Number of join requests queued up for virtual users on the bridge.",
            labels: ["server"]
        });

        const ircHandlerCalls = metrics.addCounter({
            name: "irchandler_calls",
            help: "Track calls made to the IRC Handler",
            labels: ["method"]
        });

        const matrixHandlerConnFailureKicks = metrics.addCounter({
            name: "matrixhandler_connection_failure_kicks",
            help: "Track IRC connection failures resulting in kicks",
            labels: ["server"]
        });

        metrics.addCollector(() => {
            this.ircServers.forEach((server) => {
                reconnQueue.set({server: server.domain},
                    this.clientPool.totalReconnectsWaiting(server.domain)
                );
                const mxMetrics = this.matrixHandler.getMetrics(server.domain);
                matrixHandlerConnFailureKicks.inc(
                    {server: server.domain},
                    mxMetrics["connection_failure_kicks"] || 0
                );
            });

            Object.keys(this.memberListSyncers).forEach((server) => {
                memberListLeaveQueue.set(
                    {server},
                    this.memberListSyncers[server].getUsersWaitingToLeave()
                );
                memberListJoinQueue.set(
                    {server},
                    this.memberListSyncers[server].getUsersWaitingToJoin()
                );
            });

            const ircMetrics = this.ircHandler.getMetrics();
            Object.entries(ircMetrics).forEach((kv) => {
                ircHandlerCalls.inc({method: kv[0]}, kv[1]);
            });
        });
    }

    public get appServiceUserId() {
        return `@${this.registration.getSenderLocalpart()}:${this.domain}`;
    }

    public getStore() {
        return this.dataStore;
    }

    public getAppServiceBridge() {
        return this.bridge;
    }

    public getClientPool() {
        return this.clientPool;
    }

    public getProvisioner() {
        return this.provisioner;
    }

    public get domain() {
        return this.config.homeserver.domain;
    }

    public async run(port: number|null) {
        const dbConfig = this.config.database;
        // cli port, then config port, then default port
        port = port || this.config.homeserver.bindPort || DEFAULT_PORT;
        const pkeyPath = this.config.ircService.passwordEncryptionKeyPath;

        if (this.debugApi) {
            this.debugApi.run();
        }

        if (dbConfig.engine === "postgres") {
            log.info("Using PgDataStore for Datastore");
            const pgDs = new PgDataStore(this.config.homeserver.domain, dbConfig.connectionString, pkeyPath);
            await pgDs.ensureSchema();
            this.dataStore = pgDs;
        }
        else if (dbConfig.engine === "nedb") {
            await this.bridge.loadDatabases();
            if (this.debugApi) {
                // monkey patch inspect() values to avoid useless NeDB
                // struct spam on the debug API.
                this.bridge.getUserStore().inspect = () => "UserStore";
                this.bridge.getRoomStore().inspect = () => "RoomStore";
            }
            log.info("Using NeDBDataStore for Datastore");
            this.dataStore = new NeDBDataStore(
                this.bridge.getUserStore(),
                this.bridge.getRoomStore(),
                this.config.homeserver.domain,
                pkeyPath,
            );
        }
        else {
            throw Error("Incorrect database config");
        }

        await this.dataStore.removeConfigMappings();
<<<<<<< HEAD

        this.clientPool = new ClientPool(this, this.dataStore);

        if (this.config.ircService.debugApi.enabled) {
            this.debugApi = new DebugApi(
                this,
                this.config.ircService.debugApi.port,
                this.ircServers,
                this.clientPool,
                this.registration.getAppServiceToken() as string
            );
        }
=======
        if (this.activityTracker) {
            log.info("Restoring last active times from DB");
            const users = await this.dataStore.getLastSeenTimeForUsers();
            for (const user of users) {
                this.activityTracker.setLastActiveTime(user.user_id, user.ts);
            }
            log.info(`Restored ${users.length} last active times from DB`);
        }
        this.identGenerator = new IdentGenerator(this.dataStore);
        this.ipv6Generator = new Ipv6Generator(this.dataStore);
>>>>>>> d0d1339e

        // maintain a list of IRC servers in-use
        const serverDomains = Object.keys(this.config.ircService.servers);
        for (let i = 0; i < serverDomains.length; i++) {
            const domain = serverDomains[i];
            const completeConfig = extend(
                true, {}, IrcServer.DEFAULT_CONFIG, this.config.ircService.servers[domain]
            );
            const server = new IrcServer(
                domain, completeConfig, this.config.homeserver.domain,
                this.config.homeserver.dropMatrixMessagesAfterSecs
            );
            // store the config mappings in the DB to keep everything in one place.
            await this.dataStore.setServerFromConfig(server, completeConfig);
            this.ircServers.push(server);
        }

        if (this.ircServers.length === 0) {
            throw Error("No IRC servers specified.");
        }

        // run the bridge (needs to be done prior to configure IRC side)
        await this.bridge.run(port, undefined, undefined, this.config.homeserver.bindHostname);
        this.addRequestCallbacks();
        if (!this.registration.getSenderLocalpart() ||
                !this.registration.getAppServiceToken()) {
            throw Error(
                "FATAL: Registration file is missing a sender_localpart and/or AS token."
            );
        }

        log.info("Fetching Matrix rooms that are already joined to...");
        await this.fetchJoinedRooms();

        // start things going
        log.info("Joining mapped Matrix rooms...");
        await this.joinMappedMatrixRooms();
        log.info("Syncing relevant membership lists...");
        const memberlistPromises: Promise<void>[] = [];

        // HACK: Remember reconnectIntervals to put them back later
        //  If memberlist-syncing 100s of connections, the scheduler will cause massive
        //  waiting times for connections to be created.
        //  We disable this scheduling manually to allow people to send messages through
        //  quickly when starting up (effectively prioritising them). This is just the
        //  quickest way to disable scheduler.
        const reconnectIntervalsMap = Object.create(null);

        this.ircServers.forEach((server) => {

            reconnectIntervalsMap[server.domain] = server.getReconnectIntervalMs();
            server.config.ircClients.reconnectIntervalMs = 0;

            // TODO reduce deps required to make MemberListSyncers.
            // TODO Remove injectJoinFn bodge
            this.memberListSyncers[server.domain] = new MemberListSyncer(
                this, this.bridge.getBot(), server, this.appServiceUserId,
                (roomId: string, joiningUserId: string, displayName: string, isFrontier: boolean) => {
                    const req = new BridgeRequest(
                        this.bridge.getRequestFactory().newRequest()
                    );
                    const target = new MatrixUser(joiningUserId);
                    // inject a fake join event which will do M->I connections and
                    // therefore sync the member list
                    return this.matrixHandler.onJoin(req, {
                        room_id: roomId,
                        content: {
                            displayname: displayName,
                        },
                        _injected: true,
                        _frontier: isFrontier
                    }, target);
                }
            );
            memberlistPromises.push(
                this.memberListSyncers[server.domain].sync()
            );
        });

        const provisioningEnabled = this.config.ircService.provisioning.enabled;
        const requestTimeoutSeconds = this.config.ircService.provisioning.requestTimeoutSeconds;
        this.provisioner = new Provisioner(this, provisioningEnabled, requestTimeoutSeconds);

        log.info("Connecting to IRC networks...");
        await this.connectToIrcNetworks();

        promiseutil.allSettled(this.ircServers.map((server) => {
            // Call MODE on all known channels to get modes of all channels
            return Bluebird.cast(this.publicitySyncer.initModes(server));
        })).catch((err) => {
            log.error('Could not init modes for publicity syncer');
            log.error(err.stack);
        });

        await Bluebird.all(memberlistPromises);

        // Reset reconnectIntervals
        this.ircServers.forEach((server) => {
            server.config.ircClients.reconnectIntervalMs = reconnectIntervalsMap[server.domain];
        });

        log.info("Startup complete.");
        this.startedUp = true;
    }

    private logMetric(req: Request, outcome: string) {
        if (!this.timers) {
            return; // metrics are disabled
        }
        const isFromIrc = Boolean((req.getData() || {}).isFromIrc);
        const timer = this.timers[
            isFromIrc ? "remote_request_seconds" : "matrix_request_seconds"
        ];
        if (timer) {
            timer.observe({outcome: outcome}, req.getDuration() / 1000);
        }
    }

    private addRequestCallbacks() {
        function logMessage(req: Request, msg: string) {
            const data = req.getData();
            const dir = data && data.isFromIrc ? "I->M" : "M->I";
            const duration = " (" + req.getDuration() + "ms)";
            log.info(`[${req.getId()}] [${dir}] ${msg} ${duration}`);
        }

        // SUCCESS
        this.bridge.getRequestFactory().addDefaultResolveCallback((req, _res) => {
            const res = _res as BridgeRequestErr|null;
            if (res === BridgeRequestErr.ERR_VIRTUAL_USER) {
                logMessage(req, "IGNORE virtual user");
                return; // these aren't true successes so don't skew graphs
            }
            else if (res === BridgeRequestErr.ERR_NOT_MAPPED) {
                logMessage(req, "IGNORE not mapped");
                return; // these aren't true successes so don't skew graphs
            }
            else if (res === BridgeRequestErr.ERR_DROPPED) {
                logMessage(req, "IGNORE dropped");
                this.logMetric(req, "dropped");
                return;
            }
            logMessage(req, "SUCCESS");
            const isFromIrc = Boolean((req.getData() || {}).isFromIrc);
            stats.request(isFromIrc, "success", req.getDuration());
            this.logMetric(req, "success");
        });
        // FAILURE
        this.bridge.getRequestFactory().addDefaultRejectCallback((req) => {
            const isFromIrc = Boolean((req.getData() || {}).isFromIrc);
            logMessage(req, "FAILED");
            stats.request(isFromIrc, "fail", req.getDuration());
            this.logMetric(req, "fail");
        });
        // DELAYED
        this.bridge.getRequestFactory().addDefaultTimeoutCallback((req) => {
            logMessage(req, "DELAYED");
            const isFromIrc = Boolean((req.getData() || {}).isFromIrc);
            stats.request(isFromIrc, "delay", req.getDuration());
        }, DELAY_TIME_MS);
        // DEAD
        this.bridge.getRequestFactory().addDefaultTimeoutCallback((req) => {
            logMessage(req, "DEAD");
            const isFromIrc = Boolean((req.getData() || {}).isFromIrc);
            stats.request(isFromIrc, "fail", req.getDuration());
            this.logMetric(req, "fail");
        }, DEAD_TIME_MS);
    }

    // Kill the bridge by killing all IRC clients in memory.
    //  Killing a client means that it will disconnect forever
    //  and never do anything useful again.
    //  There is no guarentee that the bridge will do anything
    //  usefull once this has been called.
    //
    //  See (BridgedClient.prototype.kill)
    public async kill() {
        log.info("Killing all clients");
        await this.clientPool.killAllClients();
        if (this.dataStore) {
            await this.dataStore.destroy();
        }
    }

    public get isStartedUp() {
        return this.startedUp;
    }

    private async joinMappedMatrixRooms() {
        const roomIds = await this.getStore().getRoomIdsFromConfig();
        const promises = roomIds.map(async (roomId) => {
            if (this.joinedRoomList.includes(roomId)) {
                log.debug(`Not joining ${roomId} because we are marked as joined`);
                return;
            }
            await this.bridge.getIntent().join(roomId);
        }).map(Bluebird.cast);
        await promiseutil.allSettled(promises);
    }

    public async sendMatrixAction(room: MatrixRoom, from: MatrixUser, action: MatrixAction): Promise<void> {
        const intent = this.bridge.getIntent(from.userId);
        if (action.msgType) {
            if (action.htmlText) {
                await intent.sendMessage(room.getId(), {
                    msgtype: action.msgType,
                    body: (
                        action.text || action.htmlText.replace(/(<([^>]+)>)/ig, "") // strip html tags
                    ),
                    format: "org.matrix.custom.html",
                    formatted_body: action.htmlText
                });
            }
            else {
                await intent.sendMessage(room.getId(), {
                    msgtype: action.msgType,
                    body: action.text
                });
            }
            return;
        }
        else if (action.type === "topic" && action.text) {
            await intent.setRoomTopic(room.getId(), action.text);
            return;
        }
        throw Error("Unknown action: " + action.type);
    }

    public uploadTextFile(fileName: string, plaintext: string) {
        return this.bridge.getIntent().getClient().uploadContent({
            stream: new Buffer(plaintext),
            name: fileName,
            type: "text/plain; charset=utf-8",
            rawResponse: false,
            onlyContentUri: true,
        });
    }

    public async getMatrixUser(ircUser: IrcUser) {
        let matrixUser = null;
        const userLocalpart = ircUser.server.getUserLocalpart(ircUser.nick);
        const displayName = ircUser.server.getDisplayNameFromNick(ircUser.nick);

        try {
            matrixUser = await this.getStore().getMatrixUserByLocalpart(userLocalpart);
            if (matrixUser) {
                return matrixUser;
            }
        }
        catch (e) {
            // user does not exist. Fall through.
        }

        const userIntent = this.bridge.getIntentFromLocalpart(userLocalpart);
        await userIntent.setDisplayName(displayName); // will also register this user
        matrixUser = new MatrixUser(userIntent.getClient().credentials.userId);
        matrixUser.setDisplayName(displayName);
        await this.getStore().storeMatrixUser(matrixUser);
        return matrixUser;
    }

    public onEvent(request: Request) {
        request.outcomeFrom(this._onEvent(request));
    }

    private async _onEvent (baseRequest: Request): Promise<BridgeRequestErr|undefined> {
        const event = baseRequest.getData();
        let updatePromise: Promise<void>|null = null;
        if (event.sender && this.activityTracker) {
            updatePromise = this.dataStore.updateLastSeenTimeForUser(event.sender);
            this.activityTracker.bumpLastActiveTime(event.sender);
        }
        const request = new BridgeRequest(baseRequest);
        if (event.type === "m.room.message") {
            if (event.origin_server_ts && this.config.homeserver.dropMatrixMessagesAfterSecs) {
                const now = Date.now();
                if ((now - event.origin_server_ts) >
                        (1000 * this.config.homeserver.dropMatrixMessagesAfterSecs)) {
                    log.info(
                        "Dropping old m.room.message event %s timestamped %d",
                        event.event_id, event.origin_server_ts
                    );
                    return BridgeRequestErr.ERR_DROPPED;
                }
            }
            await this.matrixHandler.onMessage(request, event);
        }
        else if (event.type === "m.room.topic" && event.state_key === "") {
            await this.matrixHandler.onMessage(request, event);
        }
        else if (event.type === "m.room.member") {
            if (!event.content || !event.content.membership) {
                return BridgeRequestErr.ERR_NOT_MAPPED;
            }
            this.ircHandler.onMatrixMemberEvent(event);
            const target = new MatrixUser(event.state_key);
            const sender = new MatrixUser(event.sender);
            if (event.content.membership === "invite") {
                await this.matrixHandler.onInvite(request, event, sender, target);
            }
            else if (event.content.membership === "join") {
                await this.matrixHandler.onJoin(request, event, target);
            }
            else if (["ban", "leave"].indexOf(event.content.membership) !== -1) {
                // Given a "self-kick" is a leave, and you can't ban yourself,
                // if the 2 IDs are different then we know it is either a kick
                // or a ban (or a rescinded invite)
                const isKickOrBan = target.getId() !== sender.getId();
                if (isKickOrBan) {
                    await this.matrixHandler.onKick(request, event, sender, target);
                }
                else {
                    await this.matrixHandler.onLeave(request, event, target);
                }
            }
        }
        else if (event.type === "m.room.power_levels" && event.state_key === "") {
            this.ircHandler.roomAccessSyncer.onMatrixPowerlevelEvent(event);
        }
        try {
            // Await this *after* handling the event.
            await updatePromise;
        }
        catch (ex) {
            log.debug("Could not update last seen time for user: %s", ex);
        }
        return undefined;
    }

    public async onUserQuery(matrixUser: MatrixUser) {
        const baseRequest = this.bridge.getRequestFactory().newRequest();
        const request = new BridgeRequest(baseRequest);
        await this.matrixHandler.onUserQuery(request, matrixUser.getId());
        // TODO: Lean on the bridge lib more
        return null; // don't provision, we already do atm
    }

    public async onAliasQuery (alias: string) {
        const baseRequest = this.bridge.getRequestFactory().newRequest();
        const request = new BridgeRequest(baseRequest);
        await this.matrixHandler.onAliasQuery(request, alias);
        // TODO: Lean on the bridge lib more
        return null; // don't provision, we already do atm
    }

    private onLog(line: string, isError: boolean) {
        if (isError) {
            log.error(line);
        }
        else {
            log.info(line);
        }
    }

    public getThirdPartyProtocol() {
        const servers = this.getServers();

        return Bluebird.resolve({
            user_fields: ["domain", "nick"],
            location_fields: ["domain", "channel"],
            field_types: {
                domain: {
                    regexp: "[a-z0-9-_]+(\.[a-z0-9-_]+)*",
                    placeholder: "irc.example.com",
                },
                nick: {
                    regexp: "[^#\\s]+",
                    placeholder: "SomeNick",
                },
                channel: {
                    // TODO(paul): Declare & and + in this list sometime when the
                    //   bridge can support them
                    regexp: "[#][^\\s]+",
                    placeholder: "#channel",
                },
            },
            instances: servers.map((server: IrcServer) => {
                return {
                    network_id: server.getNetworkId(),
                    bot_user_id: this.appServiceUserId,
                    desc: server.config.name || server.domain,
                    icon: server.config.icon,
                    fields: {
                        domain: server.domain,
                    },
                };
            }),
        });
    }

    public async getThirdPartyLocation(protocol: string, fields: {domain?: string; channel?: string}) {
        if (!fields.domain) {
            throw {err: "Expected 'domain' field", code: 400};
        }
        const domain = fields.domain.toLowerCase();

        if (!fields.channel) {
            throw {err: "Expected 'channel' field", code: 400};
        }
        // TODO(paul): this ought to use IRC network-specific casefolding (e.g. rfc1459)
        const channel = fields.channel.toLowerCase();

        const server = this.getServer(domain);
        if (!server) {
            return [];
        }

        if (!server.config.dynamicChannels.enabled) {
            return [];
        }

        const alias = server.getAliasFromChannel(channel);

        return [
            {
                alias: alias,
                protocol: "irc",
                fields: {
                    domain: domain,
                    channel: channel,
                }
            }
        ];
    }

    public async getThirdPartyUser(protocol: string, fields: {domain?: string; nick?: string}) {
        if (!fields.domain) {
            throw {err: "Expected 'domain' field", code: 400};
        }
        const domain = fields.domain.toLowerCase();

        if (!fields.nick) {
            throw {err: "Expected 'nick' field", code: 400};
        }
        // TODO(paul): this ought to use IRC network-specific casefolding (e.g. rfc1459)
        const nick = fields.nick.toLowerCase();

        const server = this.getServer(domain);
        if (!server) {
            return [];
        }

        const userId = server.getUserIdFromNick(nick);

        return [
            {
                userid: userId,
                protocol: "irc",
                fields: {
                    domain: domain,
                    nick: nick,
                }
            }
        ];
    }

    public getIrcUserFromCache(server: IrcServer, userId: string) {
        return this.clientPool.getBridgedClientByUserId(server, userId);
    }

    public getBridgedClientsForUserId(userId: string) {
        return this.clientPool.getBridgedClientsForUserId(userId);
    }

    public getBridgedClientsForRegex(regex: string) {
        return this.clientPool.getBridgedClientsForRegex(regex);
    }

    public getBridgedClient(server: IrcServer, userId: string, displayName?: string) {
        return this.clientPool.getBridgedClient(server, userId, displayName);
    }

    public getServer(domainName: string) {
        return this.ircServers.find((s) => s.domain === domainName) || null;
    }

    public getServers() {
        return this.ircServers || [];
    }

    public getMemberListSyncer(server: IrcServer) {
        return this.memberListSyncers[server.domain];
    }

    // TODO: Check how many of the below functions need to reside on IrcBridge still.
    public aliasToIrcChannel(alias: string) {
        const ircServer = this.getServers().find((s) => s.claimsAlias(alias));
        if (!ircServer) {
            return {};
        }
        return {
            server: ircServer,
            channel: ircServer.getChannelFromAlias(alias)
        };
    }

    public getServerForUserId(userId: string) {
        return this.getServers().find((s) => s.claimsUserId(userId)) || null;
    }

    public async matrixToIrcUser(user: MatrixUser) {
        const server = this.getServerForUserId(user.getId());
        const ircInfo = {
            server: server,
            nick: server ? server.getNickFromUserId(user.getId()) : null
        };
        if (!ircInfo.server || !ircInfo.nick) {
            throw Error("User ID " + user.getId() + " doesn't map to a server/nick");
        }
        return new IrcUser(ircInfo.server, ircInfo.nick, true);
    }

    public async trackChannel(server: IrcServer, channel: string, key?: string): Promise<IrcRoom> {
        if (!server.isBotEnabled()) {
            log.info("trackChannel: Bot is disabled.");
            return new IrcRoom(server, channel);
        }
        const client = await this.getBotClient(server);
        try {
            return await client.joinChannel(channel, key);
        }
        catch (ex) {
            log.error(ex);
            throw Error("Failed to join channel");
        }
    }

    public connectToIrcNetworks() {
        return promiseutil.allSettled(this.ircServers.map((server) =>
            Bluebird.cast(this.clientPool.loginToServer(server))
        ));
    }

    public async checkNickExists(server: IrcServer, nick: string) {
        log.info("Querying for nick %s on %s", nick, server.domain);
        const client = await this.getBotClient(server);
        return await client.whois(nick);
    }

    public async joinBot(ircRoom: IrcRoom) {
        if (!ircRoom.server.isBotEnabled()) {
            log.info("joinBot: Bot is disabled.");
            return;
        }
        const client = await this.getBotClient(ircRoom.server);
        try {
            await client.joinChannel(ircRoom.channel);
        }
        catch (ex) {
            log.error("Bot failed to join channel %s", ircRoom.channel);
        }
    }

    public async partBot(ircRoom: IrcRoom) {
        log.info(
            "Parting bot from %s on %s", ircRoom.channel, ircRoom.server.domain
        );
        const client = await this.getBotClient(ircRoom.server);
        await client.leaveChannel(ircRoom.channel);
    }

    public sendIrcAction(ircRoom: IrcRoom, bridgedClient: BridgedClient, action: IrcAction) {
        log.info(
            "Sending IRC message in %s as %s (connected=%s)",
            ircRoom.channel, bridgedClient.nick, Boolean(bridgedClient.unsafeClient)
        );
        return bridgedClient.sendAction(ircRoom, action);
    }

    public async getBotClient(server: IrcServer) {
        const botClient = this.clientPool.getBot(server);
        if (botClient) {
            return botClient;
        }
        return this.clientPool.loginToServer(server);
    }

    private async fetchJoinedRooms() {
        /** Fetching joined rooms is quicker on larger homeservers than trying to
         * /join each room in the mappings list. To ensure we start quicker,
         * the bridge will block on this call rather than blocking on all join calls.
         * On the most overloaded servers even this call may take several attempts,
         * so it will block indefinitely.
         */
        const bot = this.bridge.getBot();
        let gotRooms = false;
        while (!gotRooms) {
            try {
                const roomIds = await bot.getJoinedRooms();
                gotRooms = true;
                this.joinedRoomList = roomIds;
                log.info(`ASBot is in ${roomIds.length} rooms!`);
            }
            catch (ex) {
                log.error(`Failed to fetch roomlist from joined_rooms: ${ex}. Retrying`);
                await Bluebird.delay(DELAY_FETCH_ROOM_LIST_MS);
            }
        }
    }

    // This function is used to ensure that room entries have their IDs modified
    // so that the room ID contained within is kept up to date.
    private roomUpgradeMigrateEntry(entry: Entry, newRoomId: string): Entry|undefined {
        if (!entry.matrix) {
            return undefined;
        }
        const oldRoomId = entry.matrix.getId();
        // Often our IDs for entries depend upon the room, so replace them.
        entry.id = entry.id.replace(oldRoomId, newRoomId);
        entry.matrix = new MatrixRoom(newRoomId, {
            // name: entry.name,
            // topic: entry.topic,
            // extras: entry._extras,
        });
        // matrix-appservice-bridge will know to remove the old room entry
        // and insert the new room entry despite the differing IDs
        return entry;
    }

    private async onRoomUpgrade(oldRoomId: string, newRoomId: string) {
        log.info(`Room has been upgraded from ${oldRoomId} to ${newRoomId}, updating ghosts..`);
        // Get the channels for the room_id
        const rooms = await this.getStore().getIrcChannelsForRoomId(newRoomId);
        // Get users who we wish to leave.
        const asBot = this.bridge.getBot();
        const stateEvents = await asBot.getClient().roomState(oldRoomId);
        //TODO:  _getRoomInfo is a private func and should be replaced.
        // eslint-disable-next-line @typescript-eslint/no-explicit-any
        const roomInfo = (asBot as any)._getRoomInfo(oldRoomId, {
            state: {
                events: stateEvents
            }
        });
        const bridgingEvent = stateEvents.find((ev: {type: string}) => ev.type === "m.room.bridging");
        if (bridgingEvent) {
            // The room had a bridge state event, so try to stick it in the new one.
            try {
                await this.bridge.getIntent().sendStateEvent(
                    newRoomId,
                    "m.room.bridging",
                    bridgingEvent.state_key,
                    bridgingEvent.content
                );
                log.info("m.room.bridging event copied to new room");
            }
            catch (ex) {
                // We may not have permissions to do so, which means we are basically stuffed.
                log.warn("Could not send m.room.bridging event to new room:", ex);
            }
        }
        await Bluebird.all(rooms.map((room) => {
            return this.getBotClient(room.getServer()).then((bot) => {
                // This will invoke NAMES and make members join the new room,
                // so we don't need to await it.
                bot.getNicks(room.getChannel()).catch(() => {
                    log.error("Failed to get nicks for upgraded room");
                });
                log.info(
                    `Leaving ${roomInfo.remoteJoinedUsers.length} users from old room ${oldRoomId}.`
                );
                this.memberListSyncers[room.getServer().domain].addToLeavePool(
                    roomInfo.remoteJoinedUsers,
                    oldRoomId,
                    room.channel,
                );
            })
        }));
        log.info(`Ghost migration to ${newRoomId} complete`);
    }

    public async connectionReap(logCb: (line: string) => void, serverName: string,
                                maxIdleHours: number, reason = "User is inactive", dry = false) {
        if (!this.activityTracker) {
            throw Error("activityTracker is not enabled");
        }
        if (!maxIdleHours || maxIdleHours < 0) {
            throw Error("'since' must be greater than 0");
        }
        const maxIdleTime = maxIdleHours * 60 * 60 * 1000;
        serverName = serverName ? serverName : Object.keys(this.memberListSyncers)[0];
        log.warn(`Running connection reaper for ${serverName} dryrun=${dry}`);
        const server = this.memberListSyncers[serverName];
        if (!server) {
            throw Error("Server not found");
        }
        const req = new BridgeRequest(this.bridge.getRequestFactory().newRequest());
        logCb(`Connection reaping for ${serverName}`);
        const rooms = await server.getSyncableRooms(true);
        const users: string[] = [];
        for (const room of rooms) {
            for (const u of room.realJoinedUsers) {
                if (!users.includes(u)) {
                    users.push(u);
                }
            }
        }
        logCb(`Found ${users.length} real users for ${serverName}`);
        let offlineCount = 0;
        for (const userId of users) {
            const status = await this.activityTracker.isUserOnline(userId, maxIdleTime);
            if (status.online) {
                continue;
            }
            const clients = this.clientPool.getBridgedClientsForUserId(userId);
            if (clients.length === 0) {
                logCb(`${userId} has no active clients`);
                continue;
            }
            const quitRes = dry ? "dry-run" : await this.matrixHandler.quitUser(req, userId, clients, null, reason);
            if (quitRes !== null) {
                logCb(`Didn't quit ${userId}: ${quitRes}`);
                continue;
            }
            logCb(`Quit ${userId}`);
            // To avoid us catching them again for maxIdleHours
            offlineCount++;
        }
        logCb(`Quit ${offlineCount}/${users.length}`);
    }
}<|MERGE_RESOLUTION|>--- conflicted
+++ resolved
@@ -337,7 +337,6 @@
         }
 
         await this.dataStore.removeConfigMappings();
-<<<<<<< HEAD
 
         this.clientPool = new ClientPool(this, this.dataStore);
 
@@ -350,7 +349,7 @@
                 this.registration.getAppServiceToken() as string
             );
         }
-=======
+
         if (this.activityTracker) {
             log.info("Restoring last active times from DB");
             const users = await this.dataStore.getLastSeenTimeForUsers();
@@ -359,9 +358,6 @@
             }
             log.info(`Restored ${users.length} last active times from DB`);
         }
-        this.identGenerator = new IdentGenerator(this.dataStore);
-        this.ipv6Generator = new Ipv6Generator(this.dataStore);
->>>>>>> d0d1339e
 
         // maintain a list of IRC servers in-use
         const serverDomains = Object.keys(this.config.ircService.servers);
